import React, { useState, useEffect, useRef, CSSProperties, useContext } from "react"
import { RouteComponentProps as CProps } from "@reach/router"
import { ReactiveBase, ReactiveList, DataSearch, MultiList, SelectedFilters, SingleRange, SingleDataList, StateProvider, DateRange } from '@appbaseio/reactivesearch'
import { theme, media, isGatsbyServer, CenterDiv } from "../MainLayout"
import styled from 'styled-components'
import _, { Dictionary } from 'lodash'
import { VideoSearchResults, SearchHelp, NoResult } from './VideoSearchResults'
import { useMediaQuery } from 'react-responsive'
import { Button } from '../Button'
import { FilterList as IconFilter, Close as IconClose, List as IconList } from '@styled-icons/material'
import { TopSiteBar } from '../SiteMenu'
import { IdToken } from '@auth0/auth0-spa-js'

const Page = styled.div`
  display:flex; flex-direction:column;
  height:100vh;
`

const SearchAndFilterPane = styled.div`
    display:flex; flex-direction:column;
    min-height:0;
    flex-direction:row;
`

const ContentPane = styled.div`
    padding:0;
    display:flex; flex-direction:column;
    width:100%;
    max-width:1100px;
    margin:0 auto;
`

const SearchTextBoxStyle = styled.div`
    display:flex;
    width:100%;
    input {
        font-size:1.5rem;
        box-sizing:border-box;
        border-radius:5px;
    }
`

const SearchPane = styled.div`
  padding: 0.5em 1em;
`

const SearchSelectionPane = styled.div`
  display: flex;
  justify-content: space-between;
  padding: 0.5em 0 0;
`

const FiltersPane = styled.div`
    display:none; 
    flex-flow:column wrap; 
    justify-content:start;
    background-color: ${theme.backColorBolder};
    min-height:0px; /*needed for column wrap to kick in*/
    padding:0.5em 0.5em;
    
    @media (${media.width.medium}) {
      flex-flow:column;
      width:350px;
    }

    > * {
        padding:0.5em 1em;
        max-width:250px;
        @media (${media.width.medium}) {
            max-width:none;
        }
    }

    > .multi-list {
      flex: 1 1 auto;
      min-height:300px; /*needed for column wrap to kick in*/
    }

    > .multi-list.ideology {
      flex: 4 1 auto
    }

    ul {
        overflow-y:auto;
        max-height:none;
        padding: 0 1em 0 0.2em;
        li {
            min-height:none;
            margin:0em;
            padding: 0px;
            label {
                padding:0px;
            }
        }
        
    }

    h2 {
        text-transform: uppercase;
        color: ${theme.fontColor};
        margin:0.5em 0em;
    }

    .DayPickerInput input {
        height: 2.5em !important;
        padding: 1em .7em !important;
    }
`

const ResultsPane = styled.div`
    position:relative;
    height:100%; width:100%;
    overflow-y:scroll;
    select {
        background:${theme.backColor};
        outline:1px solid #333;
        color:${theme.fontColor};
    }
`

const FilteredListStyle: React.CSSProperties = {
  display: "flex",
  flexDirection: "column"
}

interface SortValue { field: string, sort: 'asc' | 'desc' }

const sortOptions: Dictionary<string> = {
  'Relevance': '_score',
  'Views': 'views',
  'Uploaded': 'upload_date'
}

export const VideoSearch = ({ }: CProps<{}>) => {
  const [sort, setSort] = useState<SortValue>({ field: '_score', sort: 'desc' })
  const [filterOpened, setFilterOpened] = useState(false)
  const [user, setUser] = useState<IdToken>(null)
  const filterOnRight = useMediaQuery({ query: `(${media.width.medium})` })
  const filterVisible = filterOnRight || filterOpened
  const resultsVisible = filterOnRight || !filterOpened

  if (isGatsbyServer()) return <div></div>


  return (
    <ReactiveBase
      app="caption"
      url="https://8999c551b92b4fb09a4df602eca47fbc.westus2.azure.elastic-cloud.com:9243"
      credentials="public:5&54ZPnh!hCg"
      themePreset="dark"
      theme={{
        typography: { fontSize: theme.fontSize, fontFamily: theme.fontFamily },
        colors: { textColor: theme.fontColor, primaryColor: theme.themeColor }
      }}
    >
      <Page>
        <TopSiteBar showLogin style={{ flex: '0 0 auto' }} />
        <SearchAndFilterPane style={{ flex: '1 1 auto', flexDirection: filterOpened ? 'column' : 'row' }}>
          <ContentPane>
            <SearchPane>
              <SearchTexBox />
              <SearchSelectionPane>
                <SelectedFilters />
                {!filterOnRight && <div style={{ verticalAlign: 'top' }} >
                  <Button
                    label={filterOpened ? "Results" : "Filter"}
                    icon={filterOpened ? <IconList /> : <IconFilter />} onclick={_ => setFilterOpened(!filterOpened)} />
                </div>}
              </SearchSelectionPane>
            </SearchPane>

            <ResultsPane id="results" style={{ display: resultsVisible ? 'block' : 'none' }}>
              <StateProvider strict={false} >
                {({ searchState }) => {
                  const query = searchState?.q?.value
                  return query ? <ReactiveList
                    componentId="result"
                    react={{ and: ['q', 'views', 'sort', 'ideology', 'channel', 'upload'] }}
                    render={({ data, error, loading }) =>
                      <VideoSearchResults data={data} query={query} error={error} loading={loading} />
                    }
                    infiniteScroll
<<<<<<< HEAD
                    scrollTarget={filterOnRight ? "results" : null}
                    size={40}
=======
                    scrollTarget="results"

                    size={30}
>>>>>>> 62d22a45
                    dataField={sort.field}
                    sortBy={sort.sort}
                    showResultStats={false}
                    showLoader={false}
                    renderNoResults={() => <NoResult />}
                  /> : SearchHelp
                }}
              </StateProvider>
            </ResultsPane>
          </ContentPane>
          <FiltersPaneComponent setSort={setSort} sort={sort} style={{ display: filterVisible ? 'flex' : 'none' }} />
        </SearchAndFilterPane>
      </Page>
    </ReactiveBase >
  )
}

const SearchTexBox: React.FunctionComponent = () => {
  const [query, setQuery] = useState<string>("")
  return (
    <SearchTextBoxStyle>
      <DataSearch
        componentId="q"
        filterLabel="Search"
        dataField={["caption", "video_title"]}
        placeholder="Search video captions"
        autosuggest={false}
        showIcon={false}
        searchOperators
        queryFormat='and'
        style={{ fontSize: "2em", flex: '100%' }}
        URLParams
        onKeyPress={(e: KeyboardEvent, triggerQuery: Function) => {
          if (e.key === "Enter") triggerQuery()
        }}
        onChange={(value: string, triggerQuery: Function) => setQuery(value)}
        value={query}
        autoFocus={true}
      />
    </SearchTextBoxStyle >
  )
}

const FiltersPaneComponent = ({ setSort, sort, style }: { setSort: React.Dispatch<React.SetStateAction<SortValue>>, sort: SortValue, style: CSSProperties }) =>
  <FiltersPane style={style}>
    <div style={{ display: 'flex', flexDirection: 'row', justifyContent: 'space-between' }}>
      <SingleDataList componentId='sort' title='Sort' filterLabel='Sort'
        dataField={sort.field}
        data={_(sortOptions).keys().map(k => ({ label: k })).value()}
        showRadio={false} showCount={false} showSearch={false}
        onValueChange={(label: string) => {
          setSort({ field: sortOptions[label], sort: 'desc' })
        }}
      />

      <SingleRange
        componentId="views"
        title="Views" filterLabel="Views"
        dataField="views"
        data={[
          // { start: null, end: null, label: 'any' },
          { start: 0, end: 1000, label: '1k or less' },
          { start: 1000, end: 10000, label: '1k - 10k' },
          { start: 10000, end: 100000, label: '10k - 100k' },
          { start: 100000, end: 1000000, label: '100k - 1M' },
          { start: 1000000, end: null, label: '1M +' },
        ]}
        showRadio={false}
        URLParams
      />
    </div>

    <DateRange
      componentId="upload"
      title="Uploaded"
      dataField="upload_date"
      URLParams
    />


    <MultiList
      className="multi-list ideology"
      componentId="ideology"
      title="Ledwich & Zaitsev Group" filterLabel="Group"
      dataField="ideology.keyword"
      showCheckbox showCount showMissing
      showSearch={false}
      react={{ and: ['q', 'views', 'upload'] }}
      style={FilteredListStyle}
      defaultQuery={_ => ({
        aggs: {
          "ideology.keyword": {
            aggs: {
              video_count: {
                cardinality: {
                  field: "video_id.keyword"
                }
              }
            },
            terms: {
              field: "ideology.keyword",
              size: 50,
              order: { "video_count": "desc" }, "missing": "N/A"
            }
          }
        }
      })}
      transformData={(data: any[]) => {
        const res = data.map(d => ({ key: d.key as string, doc_count: +d.video_count.value }))
        return res
      }}
      URLParams
    />

    <MultiList
      className="multi-list channel"
      componentId="channel"
      filterLabel="Channel"
      dataField="channel_title.keyword"
      title="Channel"
      showCheckbox showCount
      showSearch={true}
      react={{ and: ['q', 'views', 'ideology', 'upload'] }}
      style={FilteredListStyle}
      defaultQuery={_ => ({
        aggs: {
          "channel_title.keyword": {
            aggs: {
              video_count: {
                cardinality: {
                  field: "video_id.keyword"
                }
              }
            },
            terms: {
              field: "channel_title.keyword",
              size: 100,
              order: { "video_count": "desc" }, "missing": "N/A"
            }
          }
        }
      })}
      transformData={(data: any[]) => {
        const res = data.map(d => ({ key: d.key as string, doc_count: +d.video_count.value }))
        return res
      }}
      URLParams
    />
  </FiltersPane>
<|MERGE_RESOLUTION|>--- conflicted
+++ resolved
@@ -180,14 +180,8 @@
                       <VideoSearchResults data={data} query={query} error={error} loading={loading} />
                     }
                     infiniteScroll
-<<<<<<< HEAD
-                    scrollTarget={filterOnRight ? "results" : null}
-                    size={40}
-=======
                     scrollTarget="results"
-
                     size={30}
->>>>>>> 62d22a45
                     dataField={sort.field}
                     sortBy={sort.sort}
                     showResultStats={false}
