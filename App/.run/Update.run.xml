--- conflicted
+++ resolved
@@ -1,12 +1,7 @@
 <component name="ProjectRunConfigurationManager">
   <configuration default="false" name="Update" type="DotNetProject" factoryName=".NET Project">
-<<<<<<< HEAD
-    <option name="EXE_PATH" value="$PROJECT_DIR$/YtCli/bin/Debug/net5.0/recfluence.dll" />
-    <option name="PROGRAM_PARAMETERS" value="update -z --container-group-name rumble -a RumbleCollect" />
-=======
     <option name="EXE_PATH" value="$PROJECT_DIR$/YtCli/bin/Debug/net5.0/recfluence.exe" />
     <option name="PROGRAM_PARAMETERS" value="" />
->>>>>>> 716b0c23
     <option name="WORKING_DIRECTORY" value="$PROJECT_DIR$/YtCli/bin/Debug/net5.0" />
     <option name="PASS_PARENT_ENVS" value="1" />
     <option name="USE_EXTERNAL_CONSOLE" value="0" />
