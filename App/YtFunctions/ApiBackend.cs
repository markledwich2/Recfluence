using System.Threading.Tasks;
using Microsoft.Azure.Functions.Worker;
using Microsoft.Azure.WebJobs;
using Microsoft.Azure.WebJobs.Extensions.Http;
using Mutuo.Etl.AzureManagement;
using Mutuo.Etl.Pipe;
using Semver;
using Serilog;
using SysExtensions.Text;
using YtReader;
<<<<<<< HEAD
using static System.Net.HttpStatusCode;
using static YtFunctions.HttpResponseEx;
=======
using YtReader.Yt;
using ExecutionContext = Microsoft.Azure.WebJobs.ExecutionContext;
using IMSLogger = Microsoft.Extensions.Logging.ILogger;

#pragma warning disable 618

// ML 29 Jan 2021: Azure Functions does' work with .NEt5, but support is imminent, in the meantime if function need to be update, this must be done from a branch with .net 4 and deployed manually.
>>>>>>> 716b0c23

namespace YtFunctions {
  public record ApiBackend(SemVersion Version, IPipeCtx Ctx, ILogger Log, ContainerCfg ContainerCfg, YtContainerRunner Runner, AzureCleaner AzCleaner) {
    [FunctionName(nameof(DeleteExpiredResources_Timer))]
<<<<<<< HEAD
    public Task DeleteExpiredResources_Timer([TimerTrigger("0 0 * * * *")] TimerInfo myTimer) => F(() => AzCleaner.DeleteExpiredResources(Log));
=======
    public Task DeleteExpiredResources_Timer([TimerTrigger("0 0 * * * *")] TimerInfo myTimer, ExecutionContext exec) =>
      Ctx.Run(exec, async ctx => {
        var cleaner = ctx.Scope.Resolve<AzureCleaner>();
        await cleaner.DeleteExpiredResources(log:ctx.Log);
      });
>>>>>>> 716b0c23

    [FunctionName("Version")]
    public HttpResponseData GetVersion([HttpTrigger(AuthorizationLevel.Anonymous, "get", "post")]
      HttpRequestData req) =>
      new(OK, Version.ToString());

    [FunctionName("Update_Timer")] public Task Update_Timer([TimerTrigger("0 0 0 * * *")] TimerInfo timer) => F(RunUpdate);

    [FunctionName("Update")]
    public Task<HttpResponseData> Update([HttpTrigger(AuthorizationLevel.Function, "get", "post")]
      HttpRequestData req) => R(async () => {
      var container = await RunUpdate();
      return new(OK, $"Update - started container '{container}'");
    });

    async Task<string> RunUpdate() {
      var groupName = $"update{(Version.Prerelease.HasValue() ? $"-{Version.Prerelease}" : "")}";
      await Runner.Run(groupName, returnOnStart: true, args: new[] {"update"});
      return groupName;
    }
  }
}<|MERGE_RESOLUTION|>--- conflicted
+++ resolved
@@ -7,11 +7,8 @@
 using Semver;
 using Serilog;
 using SysExtensions.Text;
-using YtReader;
-<<<<<<< HEAD
 using static System.Net.HttpStatusCode;
 using static YtFunctions.HttpResponseEx;
-=======
 using YtReader.Yt;
 using ExecutionContext = Microsoft.Azure.WebJobs.ExecutionContext;
 using IMSLogger = Microsoft.Extensions.Logging.ILogger;
@@ -19,20 +16,11 @@
 #pragma warning disable 618
 
 // ML 29 Jan 2021: Azure Functions does' work with .NEt5, but support is imminent, in the meantime if function need to be update, this must be done from a branch with .net 4 and deployed manually.
->>>>>>> 716b0c23
 
 namespace YtFunctions {
   public record ApiBackend(SemVersion Version, IPipeCtx Ctx, ILogger Log, ContainerCfg ContainerCfg, YtContainerRunner Runner, AzureCleaner AzCleaner) {
     [FunctionName(nameof(DeleteExpiredResources_Timer))]
-<<<<<<< HEAD
     public Task DeleteExpiredResources_Timer([TimerTrigger("0 0 * * * *")] TimerInfo myTimer) => F(() => AzCleaner.DeleteExpiredResources(Log));
-=======
-    public Task DeleteExpiredResources_Timer([TimerTrigger("0 0 * * * *")] TimerInfo myTimer, ExecutionContext exec) =>
-      Ctx.Run(exec, async ctx => {
-        var cleaner = ctx.Scope.Resolve<AzureCleaner>();
-        await cleaner.DeleteExpiredResources(log:ctx.Log);
-      });
->>>>>>> 716b0c23
 
     [FunctionName("Version")]
     public HttpResponseData GetVersion([HttpTrigger(AuthorizationLevel.Anonymous, "get", "post")]
