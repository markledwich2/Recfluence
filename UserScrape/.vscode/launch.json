--- conflicted
+++ resolved
@@ -1,10 +1,5 @@
 {
   "configurations": [
-<<<<<<< HEAD
-
-    {"name":"start experiment", "args": ["--init", "-a", "0"],"type":"python","request":"launch","program":"app.py","console":"integratedTerminal"},
-=======
->>>>>>> 7d279d4c
     {
       "name": "start experiment",
       "args": [
