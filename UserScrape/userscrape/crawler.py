--- conflicted
+++ resolved
@@ -650,15 +650,9 @@
         image_url = self.store.url(remote_image_path)
 
         if(error != None):
-<<<<<<< HEAD
-            self.log.error('{email} - experienced error ({error}) at {url} when ({phase}) {image_url}',
-                           email=self.user.email, error=error, url=wd.current_url, phase=name, image_url=image_url)
-            await self.bot.msg(f'{self.user.email} experienced error ({error}) at {wd.current_url} when ({name})', local_image_path)
-=======
             self.log.warn('{email} - expereinced error ({error}) at {url} when ({phase}) {image_url}',
                           email=self.user.email, error=error, url=wd.current_url, phase=name, image_url=image_url)
->>>>>>> c3bebab0
-
+              
         os.remove(local_image_path)
 
     def shutdown(self):
