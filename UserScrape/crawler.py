--- conflicted
+++ resolved
@@ -346,11 +346,7 @@
         self.driver.close()
         self.driver.switch_to.window(main_tab)
 
-<<<<<<< HEAD
-    async def watch_videos(self, videos: list):
-=======
     async def watch_videos(self, videos: List[str]):
->>>>>>> a7947cd2
         """
         This methods starts watching multiple videos in different tabs asynchronously, I.e. while one watch_video method is in the
         state of just sleeping, it already opens the next tab with another video.
