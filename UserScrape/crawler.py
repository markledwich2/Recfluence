--- conflicted
+++ resolved
@@ -161,19 +161,11 @@
 
         return CrawlResult()
 
-<<<<<<< HEAD
     def get_video_features(self, video_id, recommendations: List[dict], personalized_count: int):
         seshPath = self.path_session()
         filename = 'output/recommendations/' + self.email + '_' + video_id + '_' + \
             str(self.init_time).replace(':', '-').replace(' ', '_') + f'_trial_{self.trial_nr}' + '.json'
-        
-=======
-    def get_video_features(self, videoId, recommendations: List[dict], personalized_count: int):
-        seshPath = self.path_session()
-        filename = 'output/recommendations/' + self.user.email + '_' + videoId + '_' + \
-            str(self.init_time).replace(':', '-').replace(' ', '_') + '.json'
-
->>>>>>> 7d279d4c
+
         video_info = {
             'account': self.user.email,
             'trial': self.trial_nr,
@@ -310,7 +302,6 @@
         # unfortunately the ad loads slower than the player so we wait here to be sure we detect the ad if any appears
         time.sleep(1)
         # we store any advertisements that appear
-<<<<<<< HEAD
         advertisements = dict(
             account=self.email,
             trial=self.trial_nr,
@@ -321,12 +312,6 @@
         filename = 'output/advertisements/' + self.email + '_' + video_id + '_' + \
             str(self.init_time).replace(':', '-').replace(' ', '_') + f'_trial_{self.trial_nr}' + '.json'
         # self.__log_info(f"{video_id}_opened")
-=======
-        advertisements = {videoId: []}
-        filename = 'output/advertisements/' + self.user.email + '_' + videoId + '_' + \
-            str(self.init_time).replace(':', '-').replace(' ', '_') + '.json'
-        # self.__log_info(f"{videoId}_opened")
->>>>>>> 7d279d4c
         # we check whether a skip button is present
         if len(self.driver.find_elements_by_xpath("//*[@class='ytp-ad-preview-container countdown-next-to-thumbnail']")) != 0:
             # store the advertiser
@@ -367,17 +352,11 @@
         watch_time = duration if duration < 300 else 300
         print(watch_time)
         # let the asynchronous manager know that now other videos can be started
-<<<<<<< HEAD
-        await asyncio.sleep(10)
+        await asyncio.sleep(watch_time)
         #todo replace with seq logging
         watch_time_log_file = 'output/watch_times/' + self.email + '_' + video_id + '_' + \
             str(self.init_time).replace(':', '-').replace(' ', '_') + f'_trial_{self.trial_nr}' + '.json'
-=======
-        await asyncio.sleep(watch_time)
-        # todo replace with seq logging
-        watch_time_log_file = 'output/watch_times/' + self.user.email + '_' + videoId + '_' + \
-            str(self.init_time).replace(':', '-').replace(' ', '_') + '.json'
->>>>>>> 7d279d4c
+
         watch_time = {
             'account': self.user.email,
             'trial': self.trial_nr,
@@ -471,7 +450,6 @@
         for video in all_videos:
             # take the link and remove everything except for the id of the video that the link leads to
             vid_dict = dict(
-<<<<<<< HEAD
                 video_id = video.get_attribute('href').replace('https://www.youtube.com/watch?v=', ''),
                 title = video.get_attribute('title'),
                 full_info = video.get_attribute('aria-label')
@@ -480,16 +458,6 @@
 
         filename = 'output/feed/' + self.email + '_' + \
         str(self.init_time).replace(':', '-').replace(' ', '_') + f'_trial_{self.trial_nr}' + '.json'
-=======
-                vid_id=video.get_attribute('href').replace('https://www.youtube.com/watch?v=', ''),
-                title=video.get_attribute('title'),
-                full_info=video.get_attribute('aria-label')
-            )
-            feed_info['feed_videos'].append(vid_dict)
-
-        filename = 'output/feed/' + self.user.email + '_' + \
-            str(self.init_time).replace(':', '-').replace(' ', '_') + '.json'
->>>>>>> 7d279d4c
         # upload the information as a blob
         self.store.save(seshPath / filename, feed_info)
 
