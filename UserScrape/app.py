import os
from cfg import load_cfg
from crawler import Crawler
from selenium.common.exceptions import NoSuchElementException, WebDriverException
from data import load_seed_videos, load_test_videos
import asyncio
import argparse
from typing import List

from store import BlobStore
from azure.storage.blob import PublicAccess
from discord_bot import DiscordBot
import logging
from log import configure_log
import time
import seqlog
from cfg import UserCfg
import shortuuid


async def experiment(initialization: bool, accounts: List[str]):

    # cfg
    cfg = load_cfg()

    experiment_id = shortuuid.random(8)
    configure_log(cfg.seqUrl, experiment_id=experiment_id)

    log = logging.getLogger('seq')
    users: List[UserCfg] = [u for u in cfg.users if accounts == None or u.ideology in accounts]

    log.info("Experiment started. Init={initialization}, Accounts={accounts}",
             initialization=initialization, accounts='|'.join([user.email for user in users]))

    videos_to_test = load_test_videos()
    videos_to_seed = load_seed_videos(50 if initialization else 5)

    # env
    store = BlobStore(cfg.data_storage_cs, 'userscrape')
    store.ensure_exits(PublicAccess.Container)
    bot = DiscordBot(cfg.discord)
    await bot.start_in_backround()

    try:
        for user in users:
            log.info('{email} - started scraping', email=user.email)
            start = time.time()

            crawler = Crawler(store, bot, user, cfg.headless, log)
            user_seed_videos = videos_to_seed[user.ideology]
            user_seed_video_ids: List[str] = [video.video_id for video in user_seed_videos]

            try:
                await crawler.load_home_and_login()
                log.info("{email} - logged in", email=user.email)
                crawler.delete_history()
<<<<<<< HEAD
                for repetition in range(1, repetitions):
                    await crawler.watch_videos([video.video_id for video in user_seed_videos[0:5]])
                    crawler.scan_feed()
                    # 115 test videos
                    for video in test_videos:
                        crawler.get_recommendations_for_video(video)
                        crawler.delete_last_video_from_history(video)
                    crawler.delete_history()
                    crawler.update_trial()
            except NoSuchElementException as e:
                print(f'Not able to find a required element {e.msg}. {user.email}')
=======

                log.info("{email} - seeding with {videos}", email=user.email, videos='|'.join(user_seed_video_ids))
                await crawler.watch_videos(user_seed_video_ids)
                crawler.scan_feed()

                log.info("{email} - collecting recommendations for {video_number} videos",
                         email=user.email, videos=len(videos_to_test))
                for video in videos_to_test:
                    crawler.get_recommendations_for_video(video.video_id)
                    crawler.delete_last_video_from_history(video.video_id)
                crawler.delete_history()
                crawler.update_trial()
                crawler.shutdown()

                log.info("{email} - complete in {duration}s", email=user.email, duration=time.time() - start)

            except BaseException:
                log.error('{email} - unhandled error. aborting scraping for this user', email=user.email, exc_info=1)
>>>>>>> fa035770
            finally:
                crawler.shutdown()
    finally:
        await bot.close()


if __name__ == "__main__":
    parser = argparse.ArgumentParser(description='Start one iteration of the experiment. If you run this for the first time \
        set --init. If you do not want to run the experiment with all accounts, specify the list with --accounts')
    parser.add_argument("--init", "-i",
                        help="Provide this argument if the experiment shall start from the beginning. Each account will start with a clear history and will watch 50 initial videos",
                        action='store_true')
    parser.add_argument("--accounts", "-a",
                        help="A | separeted list users for which the corresponding accounts will be included in this run of the experiment. \
     Possible options are \n \
        White Identitarian \n \
        MRA \n \
        Conspiracy \n \
        Libertarian \n \
        Provocative Anti-SJW \n \
        Anti-SJW \n \
        Socialist \n \
        Religious Conservative \n \
        Social Justice \n \
        Center/Left MSM \n \
        Partisan Left \n \
        Partisan Right \n \
        Anti-Theist \n \
        Uniform (An equal number of videos from each class) \n \
        Proportional (Videos are watched proportional to their Viewcount) \n \
        Non-Political (Non-political videos) \n \
        Fresh (a fresh account without viewing history)",
                        default=None)
    args = parser.parse_args()

    asyncio.run(experiment(args.init, args.accounts.split('|') if args.accounts else None))<|MERGE_RESOLUTION|>--- conflicted
+++ resolved
@@ -54,19 +54,6 @@
                 await crawler.load_home_and_login()
                 log.info("{email} - logged in", email=user.email)
                 crawler.delete_history()
-<<<<<<< HEAD
-                for repetition in range(1, repetitions):
-                    await crawler.watch_videos([video.video_id for video in user_seed_videos[0:5]])
-                    crawler.scan_feed()
-                    # 115 test videos
-                    for video in test_videos:
-                        crawler.get_recommendations_for_video(video)
-                        crawler.delete_last_video_from_history(video)
-                    crawler.delete_history()
-                    crawler.update_trial()
-            except NoSuchElementException as e:
-                print(f'Not able to find a required element {e.msg}. {user.email}')
-=======
 
                 log.info("{email} - seeding with {videos}", email=user.email, videos='|'.join(user_seed_video_ids))
                 await crawler.watch_videos(user_seed_video_ids)
@@ -79,13 +66,11 @@
                     crawler.delete_last_video_from_history(video.video_id)
                 crawler.delete_history()
                 crawler.update_trial()
-                crawler.shutdown()
 
                 log.info("{email} - complete in {duration}s", email=user.email, duration=time.time() - start)
 
             except BaseException:
                 log.error('{email} - unhandled error. aborting scraping for this user', email=user.email, exc_info=1)
->>>>>>> fa035770
             finally:
                 crawler.shutdown()
     finally:
